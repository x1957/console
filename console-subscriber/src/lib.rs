--- conflicted
+++ resolved
@@ -1,23 +1,15 @@
 use console_api as proto;
-<<<<<<< HEAD
-use proto::{resources::resource, SpanId};
-
-use tokio::sync::{mpsc, oneshot};
-
+use proto::resources::resource;
+use serde::Serialize;
 use std::{
     cell::RefCell,
-=======
-use serde::Serialize;
-use tokio::sync::{mpsc, oneshot};
-
-use std::{
     fmt,
->>>>>>> 9f7d4998
     net::{IpAddr, Ipv4Addr, SocketAddr},
     sync::Arc,
     time::{Duration, SystemTime},
 };
 use thread_local::ThreadLocal;
+use tokio::sync::{mpsc, oneshot};
 use tracing_core::{
     span,
     subscriber::{self, Subscriber},
@@ -29,12 +21,9 @@
 mod builder;
 mod callsites;
 mod init;
-<<<<<<< HEAD
+mod record;
 mod stack;
 mod visitors;
-=======
-mod record;
->>>>>>> 9f7d4998
 
 use aggregator::Aggregator;
 pub use builder::Builder;
@@ -44,24 +33,13 @@
 
 pub use init::{build, init};
 
-<<<<<<< HEAD
+use crate::aggregator::Id;
 use crate::visitors::{PollOpVisitor, StateUpdateVisitor};
-=======
-use crate::aggregator::TaskId;
->>>>>>> 9f7d4998
 
 pub struct TasksLayer {
     current_spans: ThreadLocal<RefCell<SpanStack>>,
     tx: mpsc::Sender<Event>,
     flush: Arc<aggregator::Flush>,
-<<<<<<< HEAD
-    spawn_callsites: Callsites,
-    waker_callsites: Callsites,
-    resource_callsites: Callsites,
-    async_op_callsites: Callsites,
-    poll_op_callsites: Callsites,
-    state_update_callsites: Callsites,
-=======
 
     /// Set of callsites for spans representing spawned tasks.
     ///
@@ -75,7 +53,11 @@
     /// there's only one async runtime library in use, but if there are multiple,
     /// they might all have their own sets of waker ops.
     waker_callsites: Callsites<32>,
->>>>>>> 9f7d4998
+
+    resource_callsites: Callsites<32>,
+    async_op_callsites: Callsites<32>,
+    poll_op_callsites: Callsites<32>,
+    state_update_callsites: Callsites<32>,
 }
 
 pub struct Server {
@@ -93,7 +75,7 @@
 }
 
 struct WatchRequest<T> {
-    id: TaskId,
+    id: Id,
     stream_sender: oneshot::Sender<mpsc::Receiver<Result<T, tonic::Status>>>,
     buffer: usize,
 }
@@ -159,8 +141,6 @@
     Pending,
     Ready,
 }
-
-<<<<<<< HEAD
 #[derive(Debug, Clone)]
 struct AttributeUpdate {
     val: proto::Field,
@@ -175,10 +155,7 @@
     Sub,
 }
 
-#[derive(Debug)]
-=======
-#[derive(Clone, Copy, Serialize)]
->>>>>>> 9f7d4998
+#[derive(Clone, Debug, Copy, Serialize)]
 enum WakeOp {
     Wake,
     WakeByRef,
