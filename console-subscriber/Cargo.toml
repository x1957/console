[package]
name = "console-subscriber"
version = "0.1.0"
authors = ["Eliza Weisman <eliza@buoyant.io>"]
edition = "2018"

# See more keys and their definitions at https://doc.rust-lang.org/cargo/reference/manifest.html

[dependencies]

tokio = { version = "^1.10", features = ["sync", "time", "macros", "tracing"]}
tokio-stream = "0.1"
<<<<<<< HEAD
thread_local = "1.1.3"
=======
>>>>>>> 9f7d4998
console-api = { path = "../console-api", features = ["transport"]}
tonic = { version = "0.5", features = ["transport"] }
tracing-core = "0.1.18"
tracing = "0.1.26"
tracing-subscriber = { version = "0.2.17", default-features = false, features = ["fmt", "registry", "env-filter"] }
futures = { version = "0.3", default-features = false }
hdrhistogram = { version = "7.3.0", default-features = false, features = ["serialization"] }
serde = { version = "1", features = ["derive"] }
serde_json = "1"

[dev-dependencies]

tokio = { version = "^1.7", features = ["full", "rt-multi-thread"]}
futures = "0.3"<|MERGE_RESOLUTION|>--- conflicted
+++ resolved
@@ -10,10 +10,7 @@
 
 tokio = { version = "^1.10", features = ["sync", "time", "macros", "tracing"]}
 tokio-stream = "0.1"
-<<<<<<< HEAD
 thread_local = "1.1.3"
-=======
->>>>>>> 9f7d4998
 console-api = { path = "../console-api", features = ["transport"]}
 tonic = { version = "0.5", features = ["transport"] }
 tracing-core = "0.1.18"
